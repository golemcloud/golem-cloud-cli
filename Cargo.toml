--- conflicted
+++ resolved
@@ -17,13 +17,8 @@
 clap-verbosity-flag = "2.0.1"
 derive_more = "0.99.17"
 futures-util = "0.3.28"
-<<<<<<< HEAD
-golem-client = "0.0.32"
+golem-client = "0.0.40"
 golem-examples = "0.1.5"
-=======
-golem-client = "0.0.40"
-golem-examples = "0.1.3"
->>>>>>> aa40bf52
 http = "0.2.9"
 indoc = "2.0.3"
 itertools = "0.11.0"
